#!/usr/bin/env python3

# standard library modules
import base64
import cProfile
import os
import pprint as pprint_module
import re
import struct
import traceback
import warnings

from argparse import ArgumentParser
from collections import Counter
from contextlib import ExitStack, redirect_stdout
from hashlib import sha256
from heapq import nlargest
from itertools import combinations
from math import ceil
from sys import stdout
from threading import Thread
from time import time
from urllib.parse import parse_qs, quote as url_quote, urlencode


# third-party modules
from Crypto.Cipher import AES
from md4 import MD4
from sha1.sha1 import Sha1Hash


# modules in this project
import diffie_hellman
import dsa
import english
import rsa
import srp

from block_cipher import (crack_ecb_oracle, ctr_counter, ctr_iterator, guess_block_size,
    looks_like_ecb, random_aes_key)
from mersenne_twister import MT19937_RNG
from timing_server import (TimingServer, make_insecure_compare_fn, recover_signature,
    server_approves_of_signature)
from util import (IETF_PRIME, big_int_cube_root, chunks, gcd, get_hmac, int_to_bytes,
    mod_inv, pkcs7_pad, pkcs7_unpad, random, sha1, sliding_pairs, xor_bytes, xor_encrypt)


warnings.simplefilter("default", BytesWarning)
warnings.simplefilter("default", ResourceWarning)
warnings.simplefilter("default", DeprecationWarning)

EXAMPLE_PLAIN_BYTES = (b"Give a man a beer, he'll waste an hour. "
    b"Teach a man to brew, he'll waste a lifetime.")


def pprint(*args, width=120, **kwargs):
    pprint_module.pprint(*args, width=width, **kwargs)


def encrypted_query_string(cipher, user_data):
    query_string = ("comment1=cooking%20MCs;userdata=" + url_quote(user_data) +
        ";comment2=%20like%20a%20pound%20of%20bacon")
    bytes_to_encrypt = pkcs7_pad(query_string.encode("utf-8"))
    return cipher.encrypt(bytes_to_encrypt)


def challenge1():
    """Convert hex to base64"""
    encoded_text = ("49276d206b696c6c696e6720796f757220627261696e206c" +
        "696b65206120706f69736f6e6f7573206d757368726f6f6d")
    message = bytes.fromhex(encoded_text)
    print(message.decode())
    result = base64.b64encode(message)

    assert result == b"SSdtIGtpbGxpbmcgeW91ciBicmFpbiBsaWtlIGEgcG9pc29ub3VzIG11c2hyb29t"


def challenge2():
    """Fixed XOR"""
    output = xor_bytes(
        bytes.fromhex("1c0111001f010100061a024b53535009181c"),
        bytes.fromhex("686974207468652062756c6c277320657965"))
    assert output == b"the kid don't play"
    print(output.decode())
    print(output.hex())


def challenge3():
    """Single-byte XOR cipher"""
    cipher_hex = "1b37373331363f78151b7f2b783431333d78397828372d363c78373e783a393b3736"
    ciphertext = bytes.fromhex(cipher_hex)
    score_data = english.iter_xor_score_data(ciphertext)
    best_data = nlargest(5, score_data, key=lambda x: x["score"])
    pprint(best_data)
    print(best_data[0]["message"].decode())
    assert best_data[0]["message"] == b"Cooking MC's like a pound of bacon"


def challenge4():
    """Detect single-character XOR"""
    with open("4.txt") as f:
        ciphertexts = [bytes.fromhex(line.strip()) for line in f.readlines()]
    decoded_string_data = enumerate(english.best_score_data(c) for c in ciphertexts)
    best_decodings = nlargest(3, decoded_string_data, key=lambda d: d[1]["score"])
    pprint(best_decodings)
    assert best_decodings[0][1]["message"] == b"Now that the party is jumping\n"


def challenge5():
    """Implement repeating-key XOR"""
    stanza = ("Burning 'em, if you ain't quick and nimble\n"
        "I go crazy when I hear a cymbal")
    result = xor_encrypt(stanza.encode("utf-8"), b"ICE").hex()
    assert result == ("0b3637272a2b2e63622c2e69692a23693a2a3c6324202d623d63343"
        "c2a26226324272765272a282b2f20430a652e2c652a3124333a653e2b2027630c692b"
        "20283165286326302e27282f")
    print(result)


def challenge6():
    """Break repeating-key XOR"""
    def bit_hamming_distance(bytes1, bytes2):
        return sum(bin(b1 ^ b2).count("1") for b1, b2 in zip(bytes1, bytes2))

    def index_of_coincidence(data, key_size):
        # This function is equivalent to the normalized edit distance approach
        # mentioned in the challenge, but simpler.
        return bit_hamming_distance(data[:-key_size], data[key_size:])

    assert bit_hamming_distance(b"this is a test", b"wokka wokka!!!") == 37

    with open("6.txt") as f:
        ciphertext = base64.b64decode(f.read())

    best_key_size = min(range(2, 41), key=lambda x: index_of_coincidence(ciphertext, x))
    key = english.crack_common_xor_key(chunks(ciphertext, best_key_size))
    plaintext = xor_encrypt(ciphertext, key).decode()
    print("key: {}".format(key.decode()))
    print()
    print(plaintext)
    assert "white boy" in plaintext


def challenge7():
    """AES in ECB mode"""
    with open("7.txt") as f:
        ciphertext = base64.b64decode(f.read())
    message = AES.new(b"YELLOW SUBMARINE", AES.MODE_ECB).decrypt(ciphertext)
    print(message.decode())
    assert b"white boy" in message


def challenge8():
    """Detect AES in ECB mode"""
    with open("8.txt") as f:
        ciphertexts = [bytes.fromhex(line.strip()) for line in f.readlines()]
    ecb_texts = [(i, c) for i, c in enumerate(ciphertexts) if looks_like_ecb(c)]
    pprint(ecb_texts)
    assert len(ecb_texts) == 1


def challenge9():
    """Implement PKCS#7 padding"""
    assert pkcs7_pad(b"YELLOW SUBMARINE", 20) == b"YELLOW SUBMARINE\x04\x04\x04\x04"


def challenge10():
    """Implement CBC mode"""
    def cbc_encrypt(key, iv, plain_bytes):
        cipher = AES.new(key, AES.MODE_ECB, iv)
        last_cipher_block = iv
        result = bytearray()
        for plain_block in chunks(plain_bytes):
            combined_block = xor_bytes(last_cipher_block, plain_block)
            cipher_block = cipher.encrypt(combined_block)
            result.extend(cipher_block)
            last_cipher_block = cipher_block
        return bytes(result)

    def cbc_decrypt(key, iv, ciphertext):
        cipher = AES.new(key, AES.MODE_ECB, iv)
        last_cipher_block = iv
        result = bytearray()
        for cipher_block in chunks(ciphertext):
            decrypted_block = cipher.decrypt(cipher_block)
            plain_block = xor_bytes(last_cipher_block, decrypted_block)
            result.extend(plain_block)
            last_cipher_block = cipher_block
        return bytes(result)

    with open("10.txt") as f:
        ciphertext = base64.b64decode(f.read())
    key = b"YELLOW SUBMARINE"
    iv = bytes([0] * 16)

    plain_bytes = cbc_decrypt(key, iv, ciphertext)
    assert b"white boy" in plain_bytes
    assert plain_bytes == AES.new(key, AES.MODE_CBC, iv).decrypt(ciphertext)

    new_ciphertext = cbc_encrypt(key, iv, plain_bytes)
    assert new_ciphertext == AES.new(key, AES.MODE_CBC, iv).encrypt(plain_bytes)
    assert new_ciphertext == ciphertext


def challenge11():
    """An ECB/CBC detection oracle"""
    def encrypt_with_random_mode(plain_bytes):
        key = random_aes_key()
        mode = random.choice([AES.MODE_CBC, AES.MODE_ECB])
        # iv is ignored for MODE_ECB
        iv = os.urandom(16)
        prefix = os.urandom(random.randint(5, 10))
        suffix = os.urandom(random.randint(5, 10))
        bytes_to_encrypt = pkcs7_pad(prefix + plain_bytes + suffix)
        return (AES.new(key, mode, iv).encrypt(bytes_to_encrypt), mode)

    # hamlet.txt from http://erdani.com/tdpl/hamlet.txt
    # This seems to work perfectly when encrypting 2923 or more bytes of
    # hamlet.txt, but frequently guesses incorrectly with 2922 bytes or
    # fewer. Different files produce different results but for any given
    # file, there seems to be a precise amount of data at which this
    # function works reliably, and below which it frequently thinks ECB is
    # CBC.
    with open("hamlet.txt", "rb") as f:
        plain_bytes = f.read(3000)
    results = Counter()
    for i in range(1000):
        ciphertext, mode_number = encrypt_with_random_mode(plain_bytes)
        mode = {1: "ECB", 2: "CBC"}[mode_number]
        apparent_mode = "ECB" if looks_like_ecb(ciphertext) else "CBC"
        results[apparent_mode] += 1
        assert mode == apparent_mode, (mode, apparent_mode, results)


def challenge12():
    """Byte-at-a-time ECB decryption (Simple)"""
    unknown_bytes = base64.b64decode(
        "Um9sbGluJyBpbiBteSA1LjAKV2l0aCBteSByYWctdG9wIGRvd24gc28gbXkgaGFpciBjYW"
        "4gYmxvdwpUaGUgZ2lybGllcyBvbiBzdGFuZGJ5IHdhdmluZyBqdXN0IHRvIHNheSBoaQpE"
        "aWQgeW91IHN0b3A/IE5vLCBJIGp1c3QgZHJvdmUgYnkK")
    cipher = AES.new(random_aes_key(), AES.MODE_ECB)

    def oracle_fn(attacker_bytes):
        return cipher.encrypt(pkcs7_pad(attacker_bytes + unknown_bytes))

    block_size = guess_block_size(oracle_fn)
    assert block_size == 16
    assert looks_like_ecb(oracle_fn(b"A" * 5 * block_size), block_size)

    plaintext = crack_ecb_oracle(oracle_fn, block_size)
    print(plaintext.decode())
    assert plaintext == unknown_bytes


def challenge13():
    """ECB cut-and-paste"""
    cipher = AES.new(random_aes_key(), mode=AES.MODE_ECB)

    def encrypted_user_profile(email_address):
        profile_data = [("email", email_address), ("uid", "10"), ("role", "user")]
        return cipher.encrypt(pkcs7_pad(urlencode(profile_data).encode("utf-8")))

    def decrypt_profile(encrypted_profile):
        return pkcs7_unpad(cipher.decrypt(encrypted_profile)).decode()

    profile1 = encrypted_user_profile("peter.gregory@piedpiper.com")
    profile1_blocks = chunks(profile1)

    profile2 = encrypted_user_profile("zach.woods@piedpiper.comadmin")
    profile2_blocks = chunks(profile2)

    profile3 = encrypted_user_profile("a@a.com")
    padding_only_block = chunks(profile3)[-1]

    new_profile = b"".join(profile1_blocks[:3]) + profile2_blocks[2] + padding_only_block
    decrypted_new_profile = decrypt_profile(new_profile)
    assert parse_qs(decrypted_new_profile)["role"] == ["admin"]
    print(decrypted_new_profile)
    # TODO: try to make a profile without duplicate uid params and "rol"
    # string at end


def challenge14():
    """Byte-at-a-time ECB decryption (Harder)"""
    cipher = AES.new(random_aes_key(), AES.MODE_ECB)
    random_bytes = os.urandom(random.randint(0, 64))
    target_bytes = EXAMPLE_PLAIN_BYTES

    def oracle_fn(attacker_bytes):
        plaintext = pkcs7_pad(random_bytes + attacker_bytes + target_bytes)
        return cipher.encrypt(plaintext)

    block_size = guess_block_size(oracle_fn)
    assert block_size == 16
    assert looks_like_ecb(oracle_fn(b"A" * 5 * block_size), block_size)

    blocks = chunks(oracle_fn(b"A" * 3*block_size))
    attacker_block, attacker_block_count = Counter(blocks).most_common(1)[0]
    assert attacker_block_count >= 2
    attacker_block_pos = block_size * blocks.index(attacker_block)
    for i in range(block_size):
        blocks = chunks(oracle_fn(b"A" * (3*block_size - i - 1)))
        if blocks.count(attacker_block) < attacker_block_count:
            prefix_length = attacker_block_pos - (-i % block_size)
            break
    # TODO: make prefix_length calculation work reliably even if attacker
    # bytes look like random bytes or target bytes.

    plaintext = crack_ecb_oracle(oracle_fn, block_size, prefix_length)
    assert plaintext == target_bytes


def challenge15():
    """PKCS#7 padding validation"""
    assert pkcs7_unpad(b"ICE ICE BABY\x04\x04\x04\x04") == b"ICE ICE BABY"

    try:
        pkcs7_unpad(b"ICE ICE BABY\x05\x05\x05\x05")
    except ValueError:
        pass
    else:
        assert False, "Padding should not be considered valid"

    try:
        pkcs7_unpad(b"ICE ICE BABY\x01\x02\x03\x04")
    except ValueError:
        pass
    else:
        assert False, "Padding should not be considered valid"


def challenge16():
    """CBC bitflipping attacks"""
    key = random_aes_key()
    iv = os.urandom(16)

    cipher = AES.new(key, AES.MODE_CBC, iv)
    ciphertext = encrypted_query_string(cipher, "foo")

    new_ciphertext = bytearray(ciphertext)
    new_ciphertext[32:48] = xor_bytes(
        b"like%20a%20pound", b";admin=true;foo=", new_ciphertext[32:48])
    new_ciphertext = bytes(new_ciphertext)

    cipher = AES.new(key, AES.MODE_CBC, iv)
    assert b";admin=true;" in pkcs7_unpad(cipher.decrypt(new_ciphertext))


def challenge17():
    """The CBC padding oracle"""
    # The code in this challenge does a padding oracle attack. Details of
    # how it works can be found at
    # https://blog.skullsecurity.org/2013/padding-oracle-attacks-in-depth

    unknown_strings = [base64.b64decode(x) for x in [
        "MDAwMDAwTm93IHRoYXQgdGhlIHBhcnR5IGlzIGp1bXBpbmc=",
        "MDAwMDAxV2l0aCB0aGUgYmFzcyBraWNrZWQgaW4gYW5kIHRoZSBWZWdhJ3MgYXJlIHB1bXBpbic=",
        "MDAwMDAyUXVpY2sgdG8gdGhlIHBvaW50LCB0byB0aGUgcG9pbnQsIG5vIGZha2luZw==",
        "MDAwMDAzQ29va2luZyBNQydzIGxpa2UgYSBwb3VuZCBvZiBiYWNvbg==",
        "MDAwMDA0QnVybmluZyAnZW0sIGlmIHlvdSBhaW4ndCBxdWljayBhbmQgbmltYmxl",
        "MDAwMDA1SSBnbyBjcmF6eSB3aGVuIEkgaGVhciBhIGN5bWJhbA==",
        "MDAwMDA2QW5kIGEgaGlnaCBoYXQgd2l0aCBhIHNvdXBlZCB1cCB0ZW1wbw==",
        "MDAwMDA3SSdtIG9uIGEgcm9sbCwgaXQncyB0aW1lIHRvIGdvIHNvbG8=",
        "MDAwMDA4b2xsaW4nIGluIG15IGZpdmUgcG9pbnQgb2g=",
        "MDAwMDA5aXRoIG15IHJhZy10b3AgZG93biBzbyBteSBoYWlyIGNhbiBibG93",
    ]]

    random.shuffle(unknown_strings)

    key = random_aes_key()
    iv = os.urandom(16)

    def encrypt(unknown_string):
        return AES.new(key, AES.MODE_CBC, iv).encrypt(pkcs7_pad(unknown_string))

    def has_valid_padding(iv, ciphertext):
        plain_bytes = AES.new(key, AES.MODE_CBC, bytes(iv)).decrypt(ciphertext)
        try:
            pkcs7_unpad(plain_bytes)
        except ValueError:
            return False
        else:
            return True

    def recover_block(prev_cipher_block, cipher_block):
        if len(prev_cipher_block) != len(cipher_block):
            raise ValueError("ciphertext blocks must be the same length")
        block_size = len(cipher_block)
        result = bytearray(b"\x00" * block_size)
        for pos in reversed(range(block_size)):
            padding = bytes([block_size - pos]) * (block_size - pos)
            test_iv = bytearray(xor_bytes(
                prev_cipher_block, padding.rjust(block_size, b"\x00"), result))
            for guess in english.all_bytes_by_frequency:
                test_iv[pos] = prev_cipher_block[pos] ^ guess ^ (block_size - pos)
                if has_valid_padding(test_iv, cipher_block):
                    if pos == block_size - 1:
                        test_iv[block_size - 2] ^= 2
                        if not has_valid_padding(test_iv, cipher_block):
                            test_iv[block_size - 2] ^= 2
                            continue
                    result[pos] = guess
                    break
        return result

    for unknown_string in unknown_strings:
        recovered_plaintext = bytearray()
        cipher_blocks = chunks(iv + encrypt(unknown_string))
        for prev_cipher_block, cipher_block in sliding_pairs(cipher_blocks):
            recovered_plaintext += recover_block(prev_cipher_block, cipher_block)
        recovered_plaintext = pkcs7_unpad(recovered_plaintext)
        assert recovered_plaintext == unknown_string
        print(recovered_plaintext.decode())


def challenge18():
    """Implement CTR, the stream cipher mode"""
    ciphertext = base64.b64decode("L77na/nrFsKvynd6HzOoG7GHTLXsTVu9qvY/"
        "2syLXzhPweyyMTJULu/6/kXX0KSvoOLSFQ==")
    key = b"YELLOW SUBMARINE"
    ecb_cipher = AES.new(key, AES.MODE_ECB)
    nonce = 0

    plaintext = bytearray()
    for counter_value, block in zip(ctr_iterator(nonce), chunks(ciphertext)):
        keystream = ecb_cipher.encrypt(counter_value)
        plaintext += xor_bytes(keystream[:len(block)], block)
    print(plaintext.decode())

    ctr_cipher = AES.new(key, AES.MODE_CTR, counter=ctr_counter(nonce))
    assert plaintext == ctr_cipher.decrypt(ciphertext)


def challenge19():
    """Break fixed-nonce CTR mode using substitutions"""
    key = random_aes_key()

    def encrypt(ciphertext):
        cipher = AES.new(key, AES.MODE_CTR, counter=ctr_counter(0))
        return cipher.encrypt(ciphertext)

    plaintexts = [base64.b64decode(x) for x in [
        "SSBoYXZlIG1ldCB0aGVtIGF0IGNsb3NlIG9mIGRheQ==",
        "Q29taW5nIHdpdGggdml2aWQgZmFjZXM=",
        "RnJvbSBjb3VudGVyIG9yIGRlc2sgYW1vbmcgZ3JleQ==",
        "RWlnaHRlZW50aC1jZW50dXJ5IGhvdXNlcy4=",
        "SSBoYXZlIHBhc3NlZCB3aXRoIGEgbm9kIG9mIHRoZSBoZWFk",
        "T3IgcG9saXRlIG1lYW5pbmdsZXNzIHdvcmRzLA==",
        "T3IgaGF2ZSBsaW5nZXJlZCBhd2hpbGUgYW5kIHNhaWQ=",
        "UG9saXRlIG1lYW5pbmdsZXNzIHdvcmRzLA==",
        "QW5kIHRob3VnaHQgYmVmb3JlIEkgaGFkIGRvbmU=",
        "T2YgYSBtb2NraW5nIHRhbGUgb3IgYSBnaWJl",
        "VG8gcGxlYXNlIGEgY29tcGFuaW9u",
        "QXJvdW5kIHRoZSBmaXJlIGF0IHRoZSBjbHViLA==",
        "QmVpbmcgY2VydGFpbiB0aGF0IHRoZXkgYW5kIEk=",
        "QnV0IGxpdmVkIHdoZXJlIG1vdGxleSBpcyB3b3JuOg==",
        "QWxsIGNoYW5nZWQsIGNoYW5nZWQgdXR0ZXJseTo=",
        "QSB0ZXJyaWJsZSBiZWF1dHkgaXMgYm9ybi4=",
        "VGhhdCB3b21hbidzIGRheXMgd2VyZSBzcGVudA==",
        "SW4gaWdub3JhbnQgZ29vZCB3aWxsLA==",
        "SGVyIG5pZ2h0cyBpbiBhcmd1bWVudA==",
        "VW50aWwgaGVyIHZvaWNlIGdyZXcgc2hyaWxsLg==",
        "V2hhdCB2b2ljZSBtb3JlIHN3ZWV0IHRoYW4gaGVycw==",
        "V2hlbiB5b3VuZyBhbmQgYmVhdXRpZnVsLA==",
        "U2hlIHJvZGUgdG8gaGFycmllcnM/",
        "VGhpcyBtYW4gaGFkIGtlcHQgYSBzY2hvb2w=",
        "QW5kIHJvZGUgb3VyIHdpbmdlZCBob3JzZS4=",
        "VGhpcyBvdGhlciBoaXMgaGVscGVyIGFuZCBmcmllbmQ=",
        "V2FzIGNvbWluZyBpbnRvIGhpcyBmb3JjZTs=",
        "SGUgbWlnaHQgaGF2ZSB3b24gZmFtZSBpbiB0aGUgZW5kLA==",
        "U28gc2Vuc2l0aXZlIGhpcyBuYXR1cmUgc2VlbWVkLA==",
        "U28gZGFyaW5nIGFuZCBzd2VldCBoaXMgdGhvdWdodC4=",
        "VGhpcyBvdGhlciBtYW4gSSBoYWQgZHJlYW1lZA==",
        "QSBkcnVua2VuLCB2YWluLWdsb3Jpb3VzIGxvdXQu",
        "SGUgaGFkIGRvbmUgbW9zdCBiaXR0ZXIgd3Jvbmc=",
        "VG8gc29tZSB3aG8gYXJlIG5lYXIgbXkgaGVhcnQs",
        "WWV0IEkgbnVtYmVyIGhpbSBpbiB0aGUgc29uZzs=",
        "SGUsIHRvbywgaGFzIHJlc2lnbmVkIGhpcyBwYXJ0",
        "SW4gdGhlIGNhc3VhbCBjb21lZHk7",
        "SGUsIHRvbywgaGFzIGJlZW4gY2hhbmdlZCBpbiBoaXMgdHVybiw=",
        "VHJhbnNmb3JtZWQgdXR0ZXJseTo=",
        "QSB0ZXJyaWJsZSBiZWF1dHkgaXMgYm9ybi4="]]

    ciphertexts = [encrypt(x) for x in plaintexts]

    recovered_key = english.crack_common_xor_key(ciphertexts)
    print("\n".join(xor_encrypt(c, recovered_key).decode() for c in ciphertexts))


def challenge20():
    """Break fixed-nonce CTR statistically"""
    key = random_aes_key()

    def encrypt(ciphertext):
        cipher = AES.new(key, AES.MODE_CTR, counter=ctr_counter(0))
        return cipher.encrypt(ciphertext)

    with open("20.txt") as f:
        plaintexts = [base64.b64decode(x) for x in f.readlines()]
    ciphertexts = [encrypt(x) for x in plaintexts]
    recovered_key = english.crack_common_xor_key(ciphertexts)
    print("\n".join(xor_encrypt(c, recovered_key).decode() for c in ciphertexts))


def challenge21():
    """Implement the MT19937 Mersenne Twister RNG"""
    rng = MT19937_RNG(seed=0)
    numbers = [rng.get_number() for _ in range(10)]
    assert numbers == [2357136044, 2546248239, 3071714933, 3626093760, 2588848963,
        3684848379, 2340255427, 3638918503, 1819583497, 2678185683]


def challenge22():
    """Crack an MT19937 seed"""
    seed = int(time()) + random.randint(40, 1000)
    output = MT19937_RNG(seed).get_number()
    future = seed + random.randint(40, 1000)
    for seed_guess in reversed(range(future - 1000, future)):
        if MT19937_RNG(seed_guess).get_number() == output:
            assert seed_guess == seed
            return
    assert False, "seed not found"


def challenge23():
    """Clone an MT19937 RNG from its output"""
    rng = MT19937_RNG(seed=random.getrandbits(32))
    numbers = [rng.get_number() for _ in range(624)]

    # The seed passed in the next line has no effect since the buffer is
    # being overwritten.
    rng2 = MT19937_RNG(seed=0)
    rng2.buffer = [MT19937_RNG.untemper(x) for x in numbers]
    rng2.index = 0
    numbers2 = [rng2.get_number() for _ in range(624)]
    assert numbers == numbers2


def challenge24():
    """Create the MT19937 stream cipher and break it"""
    def encrypt_with_rng(rng, ciphertext):
        result = bytearray()
        for chunk in chunks(ciphertext, 4):
            # Create 4-byte chunk from rng
            keystream_bytes = struct.pack(">L", rng.get_number())
            result += xor_bytes(chunk, keystream_bytes[:len(chunk)])
        return bytes(result)

    def encrypt_with_random_prefix(rng, plain_bytes):
        prefix = os.urandom(random.randint(0, 64))
        return encrypt_with_rng(rng, prefix + plain_bytes)

    def create_token(timestamp):
        rng = MT19937_RNG(seed=timestamp)
        return struct.pack(">4L", *[rng.get_number() for _ in range(4)])

    def token_came_from_timestamp(token, timestamp):
        rng = MT19937_RNG(seed=timestamp)
        return token == struct.pack(">4L", *[rng.get_number() for _ in range(4)])

    def partially_twist(buffer, n):
        # Populate buffer with the first n results of twisting. This function
        # destroys the internal state of whatever RNG it belongs to, so the RNG
        # should no longer be used after being passed to this function.
        for i in range(n):
            y = ((buffer[i] & 0x80000000) +
                       (buffer[(i + 1) % 624] & 0x7fffffff))
            buffer[i] = buffer[(i + 397) % 624] ^ (y >> 1)
            if y & 1:
                buffer[i] ^= 0x9908b0df

    seed = random.getrandbits(16)
    test_ciphertext = encrypt_with_rng(MT19937_RNG(seed), EXAMPLE_PLAIN_BYTES)
    test_plaintext = encrypt_with_rng(MT19937_RNG(seed), test_ciphertext)
    assert test_plaintext == EXAMPLE_PLAIN_BYTES

    seed = random.getrandbits(16)
    my_bytes = b"A" * 14
    ciphertext = encrypt_with_random_prefix(MT19937_RNG(seed), my_bytes)
    cipher_chunks = chunks(ciphertext, 4)
    # Get bytes from last 2 chunks, excluding last chunk, which may not have
    # 4 bytes, and therefore may not allow me to determine the keystream
    # numbers.
    ciphertext_with_my_bytes = b"".join(cipher_chunks[-3:-1])
    keystream = xor_encrypt(ciphertext_with_my_bytes, b"A")
    keystream_numbers = struct.unpack(">LL", keystream)
    untempered_numbers = [MT19937_RNG.untemper(x) for x in keystream_numbers]

    for seed_guess in range(2**16):
        if seed_guess % 5000 == 0:
            print("tried {} seeds".format(seed_guess))
        test_rng = MT19937_RNG(seed_guess)
        # The obvious way to test whether seed_guess is right is to generate
        # (len(cipher_chunks) - 1) numbers from test_rng and see whether the
        # last 2 match keystream_numbers. However, that is agonizingly slow, so
        # I am using partially_twist instead.
        partially_twist(test_rng.buffer, len(cipher_chunks) - 1)
        buffer_slice = test_rng.buffer[len(cipher_chunks) - 3 : len(cipher_chunks) - 1]
        if buffer_slice == untempered_numbers:
            print("found seed: {}".format(seed_guess))
            assert seed_guess == seed
            break
    else:
        assert False, "seed not found"

    now = int(time())
    token = create_token(now)
    assert token_came_from_timestamp(token, now)


def challenge25():
    """Break "random access read/write" AES CTR"""
    key = random_aes_key()
    nonce = random.getrandbits(64)

    def edit(ciphertext, block_index, new_bytes):
        if len(new_bytes) % 16 != 0:
            raise ValueError("new_bytes must be a multiple of 16 bytes long")
        cipher = AES.new(key, AES.MODE_CTR, counter=ctr_counter(nonce, block_index))
        new_ciphertext = cipher.encrypt(new_bytes)
        result = bytearray(ciphertext)
        result[16*block_index : 16*block_index + len(new_bytes)] = new_ciphertext
        return bytes(result)

    # 25.txt is identical to 7.txt
    with open("25.txt") as f:
        temp_bytes = base64.b64decode(f.read())
    plain_bytes = AES.new(b"YELLOW SUBMARINE", AES.MODE_ECB).decrypt(temp_bytes)
    cipher = AES.new(key, AES.MODE_CTR, counter=ctr_counter(nonce))
    ciphertext = cipher.encrypt(plain_bytes)

    keystream = edit(ciphertext, 0, bytes([0]) * len(plain_bytes))
    recovered_plaintext = xor_bytes(ciphertext, keystream)
    assert recovered_plaintext == plain_bytes


def challenge26():
    """CTR bitflipping"""
    key = random_aes_key()
    nonce = random.getrandbits(64)

    cipher = AES.new(key, AES.MODE_CTR, counter=ctr_counter(nonce))
    ciphertext = encrypted_query_string(cipher, "A" * 16)
    new_ciphertext = bytearray(ciphertext)
    new_ciphertext[32:48] = xor_bytes(
        b"A" * 16, b"ha_ha;admin=true", new_ciphertext[32:48])
    new_ciphertext = bytes(new_ciphertext)

    cipher = AES.new(key, AES.MODE_CTR, counter=ctr_counter(nonce))
    assert b";admin=true;" in pkcs7_unpad(cipher.decrypt(new_ciphertext))


def challenge27():
    """Recover the key from CBC with IV=Key"""
    key = random_aes_key()
    iv = key

    def encrypt(user_bytes):
        return AES.new(key, AES.MODE_CBC, iv).encrypt(pkcs7_pad(user_bytes))

    def decrypt(ciphertext):
        # If plaintext has any non-ASCII bytes, raise exception, else do nothing
        AES.new(key, AES.MODE_CBC, iv).decrypt(ciphertext).decode("ascii")

    ciphertext = encrypt(EXAMPLE_PLAIN_BYTES)
    modified_ciphertext = ciphertext[:16] + bytes([0] * 16) + ciphertext

    try:
        decrypt(modified_ciphertext)
    except UnicodeDecodeError as e:
        plain_bytes = e.object
        recovered_key = xor_bytes(plain_bytes[0:16], plain_bytes[32:48])
        assert recovered_key == key
    else:
        assert False


def challenge28():
    """Implement a SHA-1 keyed MAC"""
    key = os.urandom(16)
    assert sha1(key + b"message1").digest() != sha1(key + b"message2").digest()


def challenge29():
    """Break a SHA-1 keyed MAC using length extension"""
    def sha1_padding(message_length):
        return (b"\x80" +
            b"\x00" * ((55 - message_length) % 64) +
            struct.pack(">Q", message_length * 8))

    my_padding = sha1_padding(len(EXAMPLE_PLAIN_BYTES))
    their_padding = Sha1Hash().update(EXAMPLE_PLAIN_BYTES)._produce_padding()
    assert their_padding == my_padding

    key = os.urandom(16)
    query_string = (b"comment1=cooking%20MCs;userdata=foo;"
        b"comment2=%20like%20a%20pound%20of%20bacon")
    mac = sha1(key + query_string).digest()

    glue_padding = sha1_padding(len(key + query_string))
    new_param = b";admin=true"
    modified_hash_fn = Sha1Hash(
        prefix_hash=mac,
        prefix_length=len(key + query_string + glue_padding))
    new_hash = modified_hash_fn.update(new_param).digest()

    expected_hash = sha1(key + query_string + glue_padding + new_param).digest()
    assert new_hash == expected_hash


def challenge30():
    """Break an MD4 keyed MAC using length extension"""
    def md4_padding(message_length):
        # Very similar to sha1_padding, but little endian instead of big endian
        return (b"\x80" +
            b"\x00" * ((55 - message_length) % 64) +
            struct.pack("<Q", message_length * 8))

    key = os.urandom(16)
    query_string = (b"comment1=cooking%20MCs;userdata=foo;"
        b"comment2=%20like%20a%20pound%20of%20bacon")
    mac = MD4(key + query_string)

    glue_padding = md4_padding(len(key + query_string))
    new_param = b";admin=true"
    new_hash = MD4(new_param,
        fake_byte_len=len(key + query_string + glue_padding + new_param),
        state=struct.unpack("<4I", mac))

    expected_hash = MD4(key + query_string + glue_padding + new_param)
    assert new_hash == expected_hash


def challenge31():
    """Implement and break HMAC-SHA1 with an artificial timing leak"""
    hmac_key = os.urandom(16)
    with open("hamlet.txt", "rb") as f:
        data = f.read()
    hmac = get_hmac(hmac_key, data)

    print("looking for {}".format(list(hmac)))
    print()
    server = TimingServer(
        ("localhost", 31415), hmac_key, make_insecure_compare_fn(0.05))
    try:
        Thread(target=server.serve_forever).start()
        print("Server is running on {}".format(server.server_address))
        print()
        signature = recover_signature(
            server_approves_of_signature,
            thread_count=15,
            threshold=0.01,
            attempt_limit=20)
    finally:
        server.shutdown()
        server.server_close()

    assert signature == hmac


def challenge32():
    """Break HMAC-SHA1 with a slightly less artificial timing leak"""
    hmac_key = os.urandom(16)
    with open("hamlet.txt", "rb") as f:
        data = f.read()
    hmac = get_hmac(hmac_key, data)

    print("looking for {}".format(list(hmac)))
    print()
    server = TimingServer(
        ("localhost", 31415), hmac_key, make_insecure_compare_fn(0.025))
    try:
        Thread(target=server.serve_forever).start()
        print("Server is running on {}".format(server.server_address))
        print()
        signature = recover_signature(
            server_approves_of_signature,
            thread_count=15,
            threshold=0.006,
            attempt_limit=20)
    finally:
        server.shutdown()
        server.server_close()

    assert signature == hmac


def challenge33():
    """Implement Diffie-Hellman"""
    alice = diffie_hellman.User(p=37, g=5)
    bob = diffie_hellman.User(p=37, g=5)
    assert alice.get_shared_key_for(bob) == bob.get_shared_key_for(alice)

    alice = diffie_hellman.User()
    bob = diffie_hellman.User()
    assert alice.get_shared_key_for(bob) == bob.get_shared_key_for(alice)


def challenge34():
    """Implement a MITM key-fixing attack on Diffie-Hellman with parameter injection"""
    alice = diffie_hellman.User()
    bob = diffie_hellman.User()
    alice.send_echo_request(bob, EXAMPLE_PLAIN_BYTES)
    assert EXAMPLE_PLAIN_BYTES in bob._decrypted_messages[alice]

    alice = diffie_hellman.User()
    bob = diffie_hellman.User()
    mallory = diffie_hellman.User()
    mallory.public_key = mallory.p
    assert alice.get_shared_key_for(mallory) == 0
    mallory._shared_keys[alice] = 0
    assert bob.get_shared_key_for(mallory) == 0
    mallory._shared_keys[bob] = 0
    alice.send_echo_request(mallory, EXAMPLE_PLAIN_BYTES)
    # Mallory decrypts request without real key.
    assert EXAMPLE_PLAIN_BYTES in mallory._decrypted_messages[alice]
    mallory.send_echo_request(bob, EXAMPLE_PLAIN_BYTES)
    assert EXAMPLE_PLAIN_BYTES in bob._decrypted_messages[mallory]


def challenge35():
    """Implement DH with negotiated groups, and break with malicious "g" parameters"""
    # Mallory tricks Alice and Bob into using g=1
    alice = diffie_hellman.User(g=1)
    bob = diffie_hellman.User(g=1)
    mallory = diffie_hellman.User(g=1)
    assert mallory.public_key == 1
    assert alice.get_shared_key_for(mallory) == 1
    assert bob.get_shared_key_for(mallory) == 1
    alice.send_echo_request(mallory, EXAMPLE_PLAIN_BYTES)
    # Mallory decrypts request without real key.
    assert EXAMPLE_PLAIN_BYTES in mallory._decrypted_messages[alice]
    mallory.send_echo_request(bob, EXAMPLE_PLAIN_BYTES)
    assert EXAMPLE_PLAIN_BYTES in bob._decrypted_messages[mallory]

    # Mallory tricks Alice and Bob into using g=IETF_PRIME
    alice = diffie_hellman.User(g=IETF_PRIME)
    bob = diffie_hellman.User(g=IETF_PRIME)
    mallory = diffie_hellman.User(g=IETF_PRIME)
    assert mallory.public_key == 0
    assert alice.get_shared_key_for(mallory) == 0
    assert bob.get_shared_key_for(mallory) == 0
    alice.send_echo_request(mallory, EXAMPLE_PLAIN_BYTES)
    # Mallory decrypts request without real key.
    assert EXAMPLE_PLAIN_BYTES in mallory._decrypted_messages[alice]
    mallory.send_echo_request(bob, EXAMPLE_PLAIN_BYTES)
    assert EXAMPLE_PLAIN_BYTES in bob._decrypted_messages[mallory]

    # Mallory tricks Alice and Bob into using g=IETF_PRIME - 1
    alice = diffie_hellman.User(g=IETF_PRIME - 1)
    bob = diffie_hellman.User(g=IETF_PRIME - 1)
    # Private key must be even.
    mallory = diffie_hellman.User(g=IETF_PRIME - 1,
        private_key=random.randrange(0, IETF_PRIME, 2))
    assert mallory.public_key == 1
    assert alice.get_shared_key_for(mallory) == 1
    assert bob.get_shared_key_for(mallory) == 1
    alice.send_echo_request(mallory, EXAMPLE_PLAIN_BYTES)
    # Mallory decrypts request without real key.
    assert EXAMPLE_PLAIN_BYTES in mallory._decrypted_messages[alice]
    mallory.send_echo_request(bob, EXAMPLE_PLAIN_BYTES)
    assert EXAMPLE_PLAIN_BYTES in bob._decrypted_messages[mallory]


def challenge36():
    """Implement Secure Remote Password (SRP)"""
    username = "peter.gregory@piedpiper.com"
    password = "letmein"
    wrong_password = "qwerty"

    server = srp.Server()
    client = srp.Client()
    client.sign_up(server, username, password)

    assert client.log_in(server, username, password)
    assert not client.log_in(server, username, wrong_password)


def challenge37():
    """Break SRP with a zero key"""
    username = "peter.gregory@piedpiper.com"
    password = "letmein"

    server = srp.Server()
    client = srp.Client()
    client.sign_up(server, username, password)

    for i in range(10):
        # Attacker tricks server into computing easily derivable session key
        salt, _, _ = server._respond_to_login_request(username, i * IETF_PRIME)
        # Attacker derives shared session key without password
        shared_session_key = sha256(int_to_bytes(0)).digest()
        hmac = get_hmac(shared_session_key, salt, sha256)
        # Attacker logs in without password
        assert server._verify_hmac(hmac, username)


def challenge38():
    """Offline dictionary attack on simplified SRP"""
    username = "peter.gregory@piedpiper.com"
    password = "letmein"
    wrong_password = "qwerty"

    server = srp.Server()
    client = srp.Client()
    client.sign_up(server, username, password)
    assert client.log_in(server, username, password, k=0)
    assert not client.log_in(server, username, wrong_password, k=0)

    server = srp.Server()
    mallory_server = srp.MitmServer(server)
    client.sign_up(server, username, password)
    login_is_valid = client.log_in(mallory_server, username, password, k=0)
    assert login_is_valid
    assert mallory_server.users[username]["password"] == password


def challenge39():
    """Implement RSA"""
    assert mod_inv(17, 3120) == 2753

    public_key, private_key = rsa.generate_key_pair()

    ciphertext = rsa.encrypt(EXAMPLE_PLAIN_BYTES, public_key)

    # rsa.encrypt left-pads its result to make it as long as the modulus.
    # The call to lstrip is needed to undo this.
    plaintext = rsa.decrypt(ciphertext, private_key).lstrip(b"\x00")
    assert plaintext == EXAMPLE_PLAIN_BYTES


def challenge40():
    """Implement an E=3 RSA Broadcast attack"""
    ciphertext_data = []
    modulus_product = 1
    for i in range(3):
        public_key, _ = rsa.generate_key_pair()
        ciphertext = rsa.encrypt(EXAMPLE_PLAIN_BYTES, public_key)
        ciphertext_data.append({
            "modulus": public_key.modulus,
            "cipher_int": int.from_bytes(ciphertext, byteorder="big"),
        })
        modulus_product *= public_key.modulus

    assert all(gcd(x["modulus"], y["modulus"]) == 1
        for x, y in combinations(ciphertext_data, 2))

    cube = 0
    for x in ciphertext_data:
        m_s_ = 1    # strange name picked for similarity to notation in challenge
        for y in ciphertext_data:
            if x != y:
                m_s_ *= y["modulus"]
        cube += x["cipher_int"] * m_s_ * mod_inv(m_s_, x["modulus"])
    cube %= modulus_product
    assert all(x["cipher_int"] == cube % x["modulus"] for x in ciphertext_data)

    root = round(big_int_cube_root(cube))
    assert root ** 3 == cube
    plaintext = int_to_bytes(root)
    assert plaintext == EXAMPLE_PLAIN_BYTES


def challenge41():
    """Implement unpadded message recovery oracle"""
    seen_message_hashes = set()
    public_key, private_key = rsa.generate_key_pair()

    class AccessDeniedError(Exception):
        pass

    def decrypt(ciphertext):
        # rsa.encrypt left-pads its result to make it as long as the modulus.
        # The call to lstrip is needed to undo this.
        plaintext = rsa.decrypt(ciphertext, private_key).lstrip(b"\x00")
        plaintext_hash = sha256(plaintext).digest()
        if plaintext_hash in seen_message_hashes:
            raise AccessDeniedError()
        seen_message_hashes.add(plaintext_hash)
        return plaintext

    ciphertext = rsa.encrypt(EXAMPLE_PLAIN_BYTES, public_key)
    plaintext = decrypt(ciphertext)
    try:
        decrypt(ciphertext)
    except AccessDeniedError:
        pass
    else:
        assert False

    cipher_int = int.from_bytes(ciphertext, byteorder="big")
    modulus = public_key.modulus
    random_number = random.randint(2, modulus - 1)
    modified_cipher_int = (cipher_int * random_number**public_key.exponent) % modulus
    modified_ciphertext = int_to_bytes(modified_cipher_int)
    oracle_int = int.from_bytes(decrypt(modified_ciphertext), byteorder="big")
    recovered_plain_int = (oracle_int * mod_inv(random_number, modulus)) % modulus
    recovered_plaintext = int_to_bytes(recovered_plain_int)
    assert recovered_plaintext == plaintext


def challenge42():
    """Bleichenbacher's e=3 RSA Attack"""
    # aka BERserk
    # Details about how this works can be found at the following URLs:
    # https://www.ietf.org/mail-archive/web/openpgp/current/msg00999.html
    # http://www.withouthat.org/~sid/me/wp-content/uploads/2008/09/document.pdf
    public_key, private_key = rsa.generate_key_pair()
    message = b"hi mom"

    ciphertext = rsa.encrypt(rsa.pad(message, public_key.modulus), public_key)
    assert rsa.unpad(rsa.decrypt(ciphertext, private_key)) == message

    sig = rsa.sign(message, private_key)
    assert rsa.verify(message, public_key, sig)

    block_length = ceil(public_key.modulus.bit_length() / 8)
    assert block_length == 128

    padded_sig = b"\x00\x01" + (8*b"\xff") + b"\x00" + rsa.create_signature(message)
    sig_block = padded_sig.ljust(block_length, b"\x00")
    sig_block_int = int.from_bytes(sig_block, byteorder="big")
    forged_sig_int = ceil(big_int_cube_root(sig_block_int))

    decrypted_sig = (forged_sig_int ** 3).to_bytes(length=block_length, byteorder="big")
    assert decrypted_sig.startswith(padded_sig)

    forged_sig = forged_sig_int.to_bytes(length=block_length, byteorder="big")
    assert not rsa.verify(message, public_key, forged_sig)
    assert rsa.verify(message, public_key, forged_sig, secure=False)


def challenge43():
    """DSA key recovery from nonce"""
    message = EXAMPLE_PLAIN_BYTES
    public_key, private_key = dsa.generate_key_pair()
    sig = dsa.sign(message, private_key)
    assert dsa.verify(message, public_key, sig)

    sig, k = dsa.sign(message, private_key, leak=True)
    digest = int.from_bytes(sha1(message).digest(), byteorder="big")
    assert dsa.recover_private_key(k, digest, sig) == private_key

    public_key = int("84ad4719d044495496a3201c8ff484feb45b962e7302e56a392aee4ab"
        "ab3e4bdebf2955b4736012f21a08084056b19bcd7fee56048e004e44984e2f411788ef"
        "dc837a0d2e5abb7b555039fd243ac01f0fb2ed1dec568280ce678e931868d23eb095fd"
        "e9d3779191b8c0299d6e07bbb283e6633451e535c45513b2d33c99ea17", 16)
    message = (b"For those that envy a MC it can be hazardous to your health\n"
        b"So be friendly, a matter of life and death, just like a etch-a-sketch\n")
    assert sha1(message).hexdigest() == "d2d0714f014a9784047eaeccf956520045c45265"
    digest = int.from_bytes(sha1(message).digest(), byteorder="big")
    r = 548099063082341131477253921760299949438196259240
    s = 857042759984254168557880549501802188789837994940
    sig = dsa.Signature(r, s)
    assert dsa.verify(message, public_key, sig)
    for k_guess in range(2**16):
        private_key_guess = dsa.recover_private_key(k_guess, digest, sig)
        private_key_hash = sha1("{:x}".format(private_key_guess).encode()).hexdigest()
        if private_key_hash == "0954edd5e0afe5542a4adf012611a91912a3ec16":
            assert pow(dsa.g, private_key_guess, dsa.p) == public_key
            print("private key found: {}".format(private_key_guess))
            print("k: {}".format(k_guess))
            return
    assert False, "private key not found"


def challenge44():
    """DSA nonce recovery from repeated nonce"""
    messages = []
    with open("44.txt") as f:
        message_data = {}
        for line in f.readlines():
            key, value = re.match("^(.+): (.+)$", line).groups()
            message_data[key] = value
            if {"msg", "s", "r", "m"}.issubset(message_data):
                digest = sha1(message_data["msg"].encode()).hexdigest()
                assert digest == message_data["m"].rjust(40, "0")
                messages.append({
                    "msg": message_data["msg"],
                    "sig": dsa.Signature(int(message_data["r"]), int(message_data["s"])),
                    "hash": int(message_data["m"], 16),
                })
                message_data = {}
    for message1, message2 in combinations(messages, 2):
        if message1["sig"].r == message2["sig"].r:
            s_diff_inverse = mod_inv(message1["sig"].s - message2["sig"].s, dsa.q)
<<<<<<< HEAD
            k = ((message1["hash"] - message2["hash"]) * s_diff_inverse) % dsa.q
            guess1 = dsa.recover_private_key(k, message1["hash"], message1["sig"])
            guess2 = dsa.recover_private_key(k, message2["hash"], message2["sig"])
=======
            k_guess = ((message1["hash"] - message2["hash"]) * s_diff_inverse) % dsa.q
            guess1 = dsa.recover_private_key(k_guess, message1["hash"], message1["sig"])
            guess2 = dsa.recover_private_key(k_guess, message2["hash"], message2["sig"])
>>>>>>> cccbeca8
            assert guess1 == guess2
            public_key = int("2d026f4bf30195ede3a088da85e398ef869611d0f68f0713d"
                "51c9c1a3a26c95105d915e2d8cdf26d056b86b8a7b85519b1c23cc3ecdc606"
                "2650462e3063bd179c2a6581519f674a61f1d89a1fff27171ebc1b93d4dc57"
                "bceb7ae2430f98a6a4d83d8279ee65d71c1203d2c96d65ebbf7cce9d32971c"
                "3de5084cce04a2e147821", 16)
            assert pow(dsa.g, guess1, dsa.p) == public_key
            private_key_hash = sha1("{:x}".format(guess1).encode()).hexdigest()
            assert private_key_hash == "ca8f6f7c66fa362d40760d135b763eb8527d3d52"

            print("private key found: {}".format(guess1))
            print("messages with repeated k:")
            pprint(message1)
            pprint(message2)
            return
    assert False, "private key not found"


def challenge45():
    """DSA parameter tampering"""
    message = EXAMPLE_PLAIN_BYTES
    public_key, private_key = dsa.generate_key_pair()

    sig = dsa.sign(message, private_key, g=0, secure=False)
    assert dsa.verify(message, public_key, sig, g=0, secure=False)

    bad_message = b"The quick brown fox jumps over the lazy dog."
    bad_sig = dsa.sign(bad_message, private_key, g=0, secure=False)
    assert dsa.verify(bad_message, public_key, bad_sig, g=0, secure=False)

    for _ in range(10):
        random_message = os.urandom(random.randint(1, 1000))
        random_sig = dsa.Signature(r=0, s=random.randint(1, dsa.q - 1))
        assert dsa.verify(random_message, public_key, random_sig, g=0, secure=False)

    for i in range(10):
        bad_g = i*dsa.p + 1
        z = random.randint(1, dsa.q - 1)
        r = pow(public_key, z, dsa.p) % dsa.q
        s = (r * mod_inv(z, dsa.q)) % dsa.q
        magic_sig = dsa.Signature(r, s)
        assert dsa.verify(b"Hello world", public_key, magic_sig, g=bad_g, secure=False)
        assert dsa.verify(b"Goodbye, world", public_key, magic_sig, g=bad_g, secure=False)


def test_all_challenges(output_stream=stdout):
    challenges = {}
    for name, var in globals().items():
        try:
            num = int(re.findall("^challenge(\d+)$", name)[0])
        except IndexError:
            pass
        else:
            if callable(var):
                challenges[num] = var
    for num in sorted(challenges):
        print("Running challenge {}: {}".format(num, challenges[num].__doc__),
            file=output_stream)
        try:
            challenges[num]()
        except Exception as e:
            traceback.print_exc(file=output_stream)
        else:
            print("Challenge {} passed.".format(num), file=output_stream)


if __name__ == "__main__":
    parser = ArgumentParser(description="Solve the Matasano crypto challenges.")
    parser.add_argument(
        "challenge", nargs="?",
        help="The challenge to run. If this is not specified, all challenges will be "
             "run.")
    parser.add_argument(
        "-p", "--profile", help="Profile challenges.", action="store_true")
    parser.add_argument(
        "-q", "--quiet", help="Don't show challenge output.", action="store_true")
    args = parser.parse_args()

    if args.challenge:
        func = globals().get("challenge" + args.challenge)
        if not func:
            parser.error("Challenge {} not found".format(args.challenge))
    else:
        real_stdout = stdout
        func = lambda: test_all_challenges(real_stdout)
    with ExitStack() as stack:
        if args.profile:
            profile = cProfile.Profile()
            stack.callback(profile.print_stats, sort="cumtime")
        if args.quiet:
            null_stream = open(os.devnull, "w")
            stack.enter_context(null_stream)
            stack.enter_context(redirect_stdout(null_stream))
        if args.profile:
            profile.runcall(func)
        else:
            func()<|MERGE_RESOLUTION|>--- conflicted
+++ resolved
@@ -1084,15 +1084,9 @@
     for message1, message2 in combinations(messages, 2):
         if message1["sig"].r == message2["sig"].r:
             s_diff_inverse = mod_inv(message1["sig"].s - message2["sig"].s, dsa.q)
-<<<<<<< HEAD
             k = ((message1["hash"] - message2["hash"]) * s_diff_inverse) % dsa.q
             guess1 = dsa.recover_private_key(k, message1["hash"], message1["sig"])
             guess2 = dsa.recover_private_key(k, message2["hash"], message2["sig"])
-=======
-            k_guess = ((message1["hash"] - message2["hash"]) * s_diff_inverse) % dsa.q
-            guess1 = dsa.recover_private_key(k_guess, message1["hash"], message1["sig"])
-            guess2 = dsa.recover_private_key(k_guess, message2["hash"], message2["sig"])
->>>>>>> cccbeca8
             assert guess1 == guess2
             public_key = int("2d026f4bf30195ede3a088da85e398ef869611d0f68f0713d"
                 "51c9c1a3a26c95105d915e2d8cdf26d056b86b8a7b85519b1c23cc3ecdc606"
@@ -1138,7 +1132,21 @@
         assert dsa.verify(b"Goodbye, world", public_key, magic_sig, g=bad_g, secure=False)
 
 
-def test_all_challenges(output_stream=stdout):
+class ChallengeNotFoundError(ValueError):
+    pass
+
+
+def get_challenges(challenge_nums):
+    result = []
+    for num in challenge_nums:
+        fn = globals().get("challenge" + str(num))
+        if not callable(fn):
+            raise ChallengeNotFoundError("challenge {} not found".format(num))
+        result.append(fn)
+    return result
+
+
+def get_all_challenges():
     challenges = {}
     for name, var in globals().items():
         try:
@@ -1148,11 +1156,16 @@
         else:
             if callable(var):
                 challenges[num] = var
-    for num in sorted(challenges):
-        print("Running challenge {}: {}".format(num, challenges[num].__doc__),
+    return [challenges[num] for num in sorted(challenges)]
+
+
+def run_challenges(challenges, output_stream=stdout):
+    for challenge in challenges:
+        num = re.findall("^challenge(\d+)$", challenge.__name__)[0]
+        print("Running challenge {}: {}".format(num, challenge.__doc__),
             file=output_stream)
         try:
-            challenges[num]()
+            challenge()
         except Exception as e:
             traceback.print_exc(file=output_stream)
         else:
@@ -1162,22 +1175,18 @@
 if __name__ == "__main__":
     parser = ArgumentParser(description="Solve the Matasano crypto challenges.")
     parser.add_argument(
-        "challenge", nargs="?",
-        help="The challenge to run. If this is not specified, all challenges will be "
-             "run.")
+        "challenge", nargs="*",
+        help="Challenge(s) to run. If not specified, all challenges will be run.")
     parser.add_argument(
         "-p", "--profile", help="Profile challenges.", action="store_true")
     parser.add_argument(
         "-q", "--quiet", help="Don't show challenge output.", action="store_true")
     args = parser.parse_args()
 
-    if args.challenge:
-        func = globals().get("challenge" + args.challenge)
-        if not func:
-            parser.error("Challenge {} not found".format(args.challenge))
-    else:
-        real_stdout = stdout
-        func = lambda: test_all_challenges(real_stdout)
+    try:
+        challenges = get_challenges(args.challenge) or get_all_challenges()
+    except ChallengeNotFoundError as e:
+        parser.error(e)
     with ExitStack() as stack:
         if args.profile:
             profile = cProfile.Profile()
@@ -1187,6 +1196,6 @@
             stack.enter_context(null_stream)
             stack.enter_context(redirect_stdout(null_stream))
         if args.profile:
-            profile.runcall(func)
+            profile.runcall(run_challenges, challenges)
         else:
-            func()+            run_challenges(challenges)